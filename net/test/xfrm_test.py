#!/usr/bin/python3
#
# Copyright 2017 The Android Open Source Project
#
# Licensed under the Apache License, Version 2.0 (the "License");
# you may not use this file except in compliance with the License.
# You may obtain a copy of the License at
#
# http://www.apache.org/licenses/LICENSE-2.0
#
# Unless required by applicable law or agreed to in writing, software
# distributed under the License is distributed on an "AS IS" BASIS,
# WITHOUT WARRANTIES OR CONDITIONS OF ANY KIND, either express or implied.
# See the License for the specific language governing permissions and
# limitations under the License.

# pylint: disable=g-bad-todo,g-bad-file-header,wildcard-import
from errno import *  # pylint: disable=wildcard-import
from scapy import all as scapy
from socket import *  # pylint: disable=wildcard-import
import binascii
import struct
import subprocess
import threading
import unittest

import csocket
import cstruct
import multinetwork_base
import net_test
import packets
import xfrm
import xfrm_base

ENCRYPTED_PAYLOAD = ("b1c74998efd6326faebe2061f00f2c750e90e76001664a80c287b150"
                     "59e74bf949769cc6af71e51b539e7de3a2a14cb05a231b969e035174"
                     "d98c5aa0cef1937db98889ec0d08fa408fecf616")

TEST_ADDR1 = "2001:4860:4860::8888"
TEST_ADDR2 = "2001:4860:4860::8844"

XFRM_STATS_PROCFILE = "/proc/net/xfrm_stat"
XFRM_STATS_OUT_NO_STATES = "XfrmOutNoStates"

# IP addresses to use for tunnel endpoints. For generality, these should be
# different from the addresses we send packets to.
TUNNEL_ENDPOINTS = {4: "8.8.4.4", 6: TEST_ADDR2}

TEST_SPI = 0x1234
TEST_SPI2 = 0x1235



class XfrmFunctionalTest(xfrm_base.XfrmLazyTest):

  def assertIsUdpEncapEsp(self, packet, spi, seq, length):
    self.assertEqual(IPPROTO_UDP, packet.proto)
    udp_hdr = packet[scapy.UDP]
    self.assertEqual(4500, udp_hdr.dport)
    self.assertEqual(length, len(udp_hdr))
    esp_hdr, _ = cstruct.Read(bytes(udp_hdr.payload), xfrm.EspHdr)
    # FIXME: this file currently swaps SPI byte order manually, so SPI needs to
    # be double-swapped here.
    self.assertEqual(xfrm.EspHdr((spi, seq)), esp_hdr)

  def CreateNewSa(self, localAddr, remoteAddr, spi, reqId, encap_tmpl,
                  null_auth=False):
    auth_algo = (
        xfrm_base._ALGO_AUTH_NULL if null_auth else xfrm_base._ALGO_HMAC_SHA1)
    self.xfrm.AddSaInfo(localAddr, remoteAddr, spi, xfrm.XFRM_MODE_TRANSPORT,
                    reqId, xfrm_base._ALGO_CBC_AES_256, auth_algo, None,
                    encap_tmpl, None, None)

  def testAddSa(self):
    self.CreateNewSa("::", TEST_ADDR1, TEST_SPI, 3320, None)
    expected = (
        "src :: dst 2001:4860:4860::8888\n"
        "\tproto esp spi 0x00001234 reqid 3320 mode transport\n"
        "\treplay-window 4 \n"
        "\tauth-trunc hmac(sha1) 0x%s 96\n"
        "\tenc cbc(aes) 0x%s\n"
        "\tsel src ::/0 dst ::/0 \n" % (
            binascii.hexlify(xfrm_base._AUTHENTICATION_KEY_128).decode("utf-8"),
            binascii.hexlify(xfrm_base._ENCRYPTION_KEY_256).decode("utf-8")))

    actual = subprocess.check_output("ip xfrm state".split()).decode("utf-8")
    # Newer versions of IP also show anti-replay context. Don't choke if it's
    # missing.
    actual = actual.replace(
        "\tanti-replay context: seq 0x0, oseq 0x0, bitmap 0x00000000\n", "")
    try:
      self.assertMultiLineEqual(expected, actual)
    finally:
      self.xfrm.DeleteSaInfo(TEST_ADDR1, TEST_SPI, IPPROTO_ESP)

  def testFlush(self):
    self.assertEqual(0, len(self.xfrm.DumpSaInfo()))
    self.CreateNewSa("::", "2000::", TEST_SPI, 1234, None)
    self.CreateNewSa("0.0.0.0", "192.0.2.1", TEST_SPI, 4321, None)
    self.assertEqual(2, len(self.xfrm.DumpSaInfo()))
    self.xfrm.FlushSaInfo()
    self.assertEqual(0, len(self.xfrm.DumpSaInfo()))

  def _TestSocketPolicy(self, version):
    # Open a UDP socket and connect it.
    family = net_test.GetAddressFamily(version)
    s = socket(family, SOCK_DGRAM, 0)
    netid = self.RandomNetid()
    self.SelectInterface(s, netid, "mark")

    remotesockaddr = self.GetRemoteSocketAddress(version)
    s.connect((remotesockaddr, 53))
    saddr, sport = s.getsockname()[:2]
    daddr, dport = s.getpeername()[:2]
    if version == 5:
      saddr = saddr.replace("::ffff:", "")
      daddr = daddr.replace("::ffff:", "")

    reqid = 0

    desc, pkt = packets.UDP(version, saddr, daddr, sport=sport)
    s.sendto(net_test.UDP_PAYLOAD, (remotesockaddr, 53))
    self.ExpectPacketOn(netid, "Send after socket, expected %s" % desc, pkt)

    # Using IPv4 XFRM on a dual-stack socket requires setting an AF_INET policy
    # that's written in terms of IPv4 addresses.
    xfrm_version = 4 if version == 5 else version
    xfrm_family = net_test.GetAddressFamily(xfrm_version)
    xfrm_base.ApplySocketPolicy(s, xfrm_family, xfrm.XFRM_POLICY_OUT,
                                TEST_SPI, reqid, None)

    # Because the policy has level set to "require" (the default), attempting
    # to send a packet results in an error, because there is no SA that
    # matches the socket policy we set.
    self.assertRaisesErrno(
        EAGAIN,
        s.sendto, net_test.UDP_PAYLOAD, (remotesockaddr, 53))

    # If there is a user space key manager, calling sendto() after applying the socket policy
    # creates an SA whose state is XFRM_STATE_ACQ. So this just deletes it.
    # If there is no user space key manager, deleting SA returns ESRCH as the error code.
    try:
        self.xfrm.DeleteSaInfo(self.GetRemoteAddress(xfrm_version), TEST_SPI, IPPROTO_ESP)
    except IOError as e:
        self.assertEqual(ESRCH, e.errno, "Unexpected error when deleting ACQ SA")

    # Adding a matching SA causes the packet to go out encrypted. The SA's
    # SPI must match the one in our template, and the destination address must
    # match the packet's destination address (in tunnel mode, it has to match
    # the tunnel destination).
    self.CreateNewSa(
        net_test.GetWildcardAddress(xfrm_version),
        self.GetRemoteAddress(xfrm_version), TEST_SPI, reqid, None)

    s.sendto(net_test.UDP_PAYLOAD, (remotesockaddr, 53))
    expected_length = xfrm_base.GetEspPacketLength(xfrm.XFRM_MODE_TRANSPORT,
                                                version, False,
                                                net_test.UDP_PAYLOAD,
                                                xfrm_base._ALGO_HMAC_SHA1,
                                                xfrm_base._ALGO_CBC_AES_256)
    self._ExpectEspPacketOn(netid, TEST_SPI, 1, expected_length, None, None)

    # Sending to another destination doesn't work: again, no matching SA.
    remoteaddr2 = self.GetOtherRemoteSocketAddress(version)
    self.assertRaisesErrno(
        EAGAIN,
        s.sendto, net_test.UDP_PAYLOAD, (remoteaddr2, 53))

    # Sending on another socket without the policy applied results in an
    # unencrypted packet going out.
    s2 = socket(family, SOCK_DGRAM, 0)
    self.SelectInterface(s2, netid, "mark")
    s2.sendto(net_test.UDP_PAYLOAD, (remotesockaddr, 53))
    pkts = self.ReadAllPacketsOn(netid)
    self.assertEqual(1, len(pkts))
    packet = pkts[0]

    protocol = packet.nh if version == 6 else packet.proto
    self.assertEqual(IPPROTO_UDP, protocol)

    # Deleting the SA causes the first socket to return errors again.
    self.xfrm.DeleteSaInfo(self.GetRemoteAddress(xfrm_version), TEST_SPI,
                           IPPROTO_ESP)
    self.assertRaisesErrno(
        EAGAIN,
        s.sendto, net_test.UDP_PAYLOAD, (remotesockaddr, 53))

    # Clear the socket policy and expect a cleartext packet.
    xfrm_base.SetPolicySockopt(s, family, None)
    s.sendto(net_test.UDP_PAYLOAD, (remotesockaddr, 53))
    self.ExpectPacketOn(netid, "Send after clear, expected %s" % desc, pkt)

    # Clearing the policy twice is safe.
    xfrm_base.SetPolicySockopt(s, family, None)
    s.sendto(net_test.UDP_PAYLOAD, (remotesockaddr, 53))
    self.ExpectPacketOn(netid, "Send after clear 2, expected %s" % desc, pkt)
    s.close()

    # Clearing if a policy was never set is safe.
    s = socket(AF_INET6, SOCK_DGRAM, 0)
    xfrm_base.SetPolicySockopt(s, family, None)

    s.close()
    s2.close()

  def testSocketPolicyIPv4(self):
    self._TestSocketPolicy(4)

  def testSocketPolicyIPv6(self):
    self._TestSocketPolicy(6)

  def testSocketPolicyMapped(self):
    self._TestSocketPolicy(5)

  # Sets up sockets and marks to correct netid
  def _SetupUdpEncapSockets(self):
    netid = self.RandomNetid()
    myaddr = self.MyAddress(4, netid)
    remoteaddr = self.GetRemoteAddress(4)

    # Reserve a port on which to receive UDP encapsulated packets. Sending
    # packets works without this (and potentially can send packets with a source
    # port belonging to another application), but receiving requires the port to
    # be bound and the encapsulation socket option enabled.
    encap_sock = net_test.Socket(AF_INET, SOCK_DGRAM, 0)
    encap_sock.bind((myaddr, 0))
    encap_port = encap_sock.getsockname()[1]
    encap_sock.setsockopt(IPPROTO_UDP, xfrm.UDP_ENCAP, xfrm.UDP_ENCAP_ESPINUDP)

    # Open a socket to send traffic.
    s = socket(AF_INET, SOCK_DGRAM, 0)
    self.SelectInterface(s, netid, "mark")
    s.connect((remoteaddr, 53))

    return netid, myaddr, remoteaddr, encap_sock, encap_port, s

  # Sets up SAs and applies socket policy to given socket
  def _SetupUdpEncapSaPair(self, myaddr, remoteaddr, in_spi, out_spi,
                           encap_port, s, use_null_auth):
    in_reqid = 123
    out_reqid = 456

    # Create inbound and outbound SAs that specify UDP encapsulation.
    encaptmpl = xfrm.XfrmEncapTmpl((xfrm.UDP_ENCAP_ESPINUDP, htons(encap_port),
                                    htons(4500), 16 * b"\x00"))
    self.CreateNewSa(myaddr, remoteaddr, out_spi, out_reqid, encaptmpl,
                     use_null_auth)

    # Add an encap template that's the mirror of the outbound one.
    encaptmpl.sport, encaptmpl.dport = encaptmpl.dport, encaptmpl.sport
    self.CreateNewSa(remoteaddr, myaddr, in_spi, in_reqid, encaptmpl,
                     use_null_auth)

    # Apply socket policies to s.
    xfrm_base.ApplySocketPolicy(s, AF_INET, xfrm.XFRM_POLICY_OUT, out_spi,
                                out_reqid, None)

    # TODO: why does this work without a per-socket policy applied?
    # The received  packet obviously matches an SA, but don't inbound packets
    # need to match a policy as well? (b/71541609)
    xfrm_base.ApplySocketPolicy(s, AF_INET, xfrm.XFRM_POLICY_IN, in_spi,
                                in_reqid, None)

    # Uncomment for debugging.
    # subprocess.call("ip xfrm state".split())

  # Check that packets can be sent and received.
  def _VerifyUdpEncapSocket(self, netid, remoteaddr, myaddr, encap_port, sock,
                           in_spi, out_spi, null_auth, seq_num):
    # Now send a packet.
    sock.sendto(net_test.UDP_PAYLOAD, (remoteaddr, 53))
    srcport = sock.getsockname()[1]

    # Expect to see an UDP encapsulated packet.
    pkts = self.ReadAllPacketsOn(netid)
    self.assertEqual(1, len(pkts))
    packet = pkts[0]

    auth_algo = (
        xfrm_base._ALGO_AUTH_NULL if null_auth else xfrm_base._ALGO_HMAC_SHA1)
    expected_len = xfrm_base.GetEspPacketLength(
        xfrm.XFRM_MODE_TRANSPORT, 4, True, net_test.UDP_PAYLOAD, auth_algo,
        xfrm_base._ALGO_CBC_AES_256)
    self.assertIsUdpEncapEsp(packet, out_spi, seq_num, expected_len)

    # Now test the receive path. Because we don't know how to decrypt packets,
    # we just play back the encrypted packet that kernel sent earlier. We swap
    # the addresses in the IP header to make the packet look like it's bound for
    # us, but we can't do that for the port numbers because the UDP header is
    # part of the integrity protected payload, which we can only replay as is.
    # So the source and destination ports are swapped and the packet appears to
    # be sent from srcport to port 53. Open another socket on that port, and
    # apply the inbound policy to it.
    twisted_socket = socket(AF_INET, SOCK_DGRAM, 0)
    csocket.SetSocketTimeout(twisted_socket, 100)
    twisted_socket.bind(("0.0.0.0", 53))

    # Save the payload of the packet so we can replay it back to ourselves, and
    # replace the SPI with our inbound SPI.
    payload = bytes(packet.payload)[8:]
    spi_seq = xfrm.EspHdr((in_spi, seq_num)).Pack()
    payload = spi_seq + payload[len(spi_seq):]

    sainfo = self.xfrm.FindSaInfo(in_spi)
    start_integrity_failures = sainfo.stats.integrity_failed

    # Now play back the valid packet and check that we receive it.
<<<<<<< HEAD
    incoming = (scapy.IP(src=remoteaddr, dst=myaddr) /
=======
    ip = {4: scapy.IP, 6: scapy.IPv6}[version]
    incoming = (ip(src=remoteaddr, dst=myaddr) /
>>>>>>> ea9c5f7d
                scapy.UDP(sport=4500, dport=encap_port) / payload)
    incoming = scapy.IP(bytes(incoming))
    self.ReceivePacketOn(netid, incoming)

    sainfo = self.xfrm.FindSaInfo(in_spi)

    # TODO: break this out into a separate test
    # If our SPIs are different, and we aren't using null authentication,
    # we expect the packet to be dropped. We also expect that the integrity
    # failure counter to increase, as SPIs are part of the authenticated or
    # integrity-verified portion of the packet.
    if not null_auth and in_spi != out_spi:
      self.assertRaisesErrno(EAGAIN, twisted_socket.recv, 4096)
      self.assertEqual(start_integrity_failures + 1,
                        sainfo.stats.integrity_failed)
    else:
      data, src = twisted_socket.recvfrom(4096)
      self.assertEqual(net_test.UDP_PAYLOAD, data)
      self.assertEqual((remoteaddr, srcport), src)
      self.assertEqual(start_integrity_failures, sainfo.stats.integrity_failed)

    # Check that unencrypted packets on twisted_socket are not received.
    unencrypted = (
        scapy.IP(src=remoteaddr, dst=myaddr) / scapy.UDP(
            sport=srcport, dport=53) / net_test.UDP_PAYLOAD)
    self.assertRaisesErrno(EAGAIN, twisted_socket.recv, 4096)

    twisted_socket.close()

  def _RunEncapSocketPolicyTest(self, in_spi, out_spi, use_null_auth):
    netid, myaddr, remoteaddr, encap_sock, encap_port, s = \
        self._SetupUdpEncapSockets()

    self._SetupUdpEncapSaPair(myaddr, remoteaddr, in_spi, out_spi, encap_port,
                              s, use_null_auth)

    # Check that UDP encap sockets work with socket policy and given SAs
    self._VerifyUdpEncapSocket(netid, remoteaddr, myaddr, encap_port, s, in_spi,
                               out_spi, use_null_auth, 1)
    encap_sock.close()
    s.close()

  # TODO: Add tests for ESP (non-encap) sockets.
  def testUdpEncapSameSpisNullAuth(self):
    # Use the same SPI both inbound and outbound because this lets us receive
    # encrypted packets by simply replaying the packets the kernel sends
    # without having to disable authentication
    self._RunEncapSocketPolicyTest(TEST_SPI, TEST_SPI, True)

  def testUdpEncapSameSpis(self):
    self._RunEncapSocketPolicyTest(TEST_SPI, TEST_SPI, False)

  def testUdpEncapDifferentSpisNullAuth(self):
    self._RunEncapSocketPolicyTest(TEST_SPI, TEST_SPI2, True)

  def testUdpEncapDifferentSpis(self):
    self._RunEncapSocketPolicyTest(TEST_SPI, TEST_SPI2, False)

  def testUdpEncapRekey(self):
    # Select the two SPIs that will be used
    start_spi = TEST_SPI
    rekey_spi = TEST_SPI2

    # Setup sockets
    netid, myaddr, remoteaddr, encap_sock, encap_port, s = \
        self._SetupUdpEncapSockets()

    # The SAs must use null authentication, since we change SPIs on the fly
    # Without null authentication, this would result in an ESP authentication
    # error since the SPI is part of the authenticated section. The packet
    # would then be dropped
    self._SetupUdpEncapSaPair(myaddr, remoteaddr, start_spi, start_spi,
                              encap_port, s, True)

    # Check that UDP encap sockets work with socket policy and given SAs
    self._VerifyUdpEncapSocket(netid, remoteaddr, myaddr, encap_port, s,
                               start_spi, start_spi, True, 1)

    # Rekey this socket using the make-before-break paradigm. First we create
    # new SAs, update the per-socket policies, and only then remove the old SAs
    #
    # This allows us to switch to the new SA without breaking the outbound path.
    self._SetupUdpEncapSaPair(myaddr, remoteaddr, rekey_spi, rekey_spi,
                              encap_port, s, True)

    # Check that UDP encap socket works with updated socket policy, sending
    # using new SA, but receiving on both old and new SAs
    self._VerifyUdpEncapSocket(netid, remoteaddr, myaddr, encap_port, s,
                               rekey_spi, rekey_spi, True, 1)
    self._VerifyUdpEncapSocket(netid, remoteaddr, myaddr, encap_port, s,
                               start_spi, rekey_spi, True, 2)

    # Delete old SAs
    self.xfrm.DeleteSaInfo(remoteaddr, start_spi, IPPROTO_ESP)
    self.xfrm.DeleteSaInfo(myaddr, start_spi, IPPROTO_ESP)

    # Check that UDP encap socket works with updated socket policy and new SAs
    self._VerifyUdpEncapSocket(netid, remoteaddr, myaddr, encap_port, s,
                               rekey_spi, rekey_spi, True, 3)
    encap_sock.close()
    s.close()

  def _CheckUDPEncapRecv(self, version, mode):
    netid, myaddr, remoteaddr, encap_sock, encap_port, s = \
        self._SetupUdpEncapSockets(version)

    # Create inbound and outbound SAs that specify UDP encapsulation.
    reqid = 123
    encaptmpl = xfrm.XfrmEncapTmpl((xfrm.UDP_ENCAP_ESPINUDP, htons(encap_port),
                                    htons(4500), 16 * b"\x00"))
    self.xfrm.AddSaInfo(remoteaddr, myaddr, TEST_SPI, mode, reqid,
                    xfrm_base._ALGO_CRYPT_NULL, xfrm_base._ALGO_AUTH_NULL, None,
                    encaptmpl, None, None)

    sainfo = self.xfrm.FindSaInfo(TEST_SPI)
    self.assertEqual(0, sainfo.curlft.packets)
    self.assertEqual(0, sainfo.curlft.bytes)
    self.assertEqual(0, sainfo.stats.integrity_failed)

    IpType = {4: scapy.IP, 6: scapy.IPv6}[version]
    if mode == xfrm.XFRM_MODE_TRANSPORT:
      # Due to a bug in the IPv6 UDP encap code, there must be at least 32
      # bytes after the ESP header or the packet will be dropped.
      # 8 (UDP header) + 18 (payload) + 2 (ESP trailer) = 28, dropped
      # 8 (UDP header) + 19 (payload) + 4 (ESP trailer) = 32, received
      # There is a similar bug in IPv4 encap, but the minimum is only 12 bytes,
      # which is much less likely to occur. This doesn't affect tunnel mode
      # because IP headers are always at least 20 bytes long.
      data = 19 * b"a"
      datalen = len(data)
      data += xfrm_base.GetEspTrailer(len(data), IPPROTO_UDP)
      self.assertEqual(32, len(data) + 8)
      # TODO: update scapy and use scapy.ESP instead of manually generating ESP header.
      inner_pkt = xfrm.EspHdr(spi=TEST_SPI, seqnum=1).Pack() + bytes(
          scapy.UDP(sport=443, dport=32123) / data)
      input_pkt = (IpType(src=remoteaddr, dst=myaddr) /
                   scapy.UDP(sport=4500, dport=encap_port) /
                   inner_pkt)
    else:
      # TODO: test IPv4 in IPv6 encap and vice versa.
      data = b""  # Empty UDP payload
      datalen = len(data) + {4: 20, 6: 40}[version]
      data += xfrm_base.GetEspTrailer(len(data), IPPROTO_UDP)
      # TODO: update scapy and use scapy.ESP instead of manually generating ESP header.
      inner_pkt = xfrm.EspHdr(spi=TEST_SPI, seqnum=1).Pack() + bytes(
          IpType(src=remoteaddr, dst=myaddr) /
          scapy.UDP(sport=443, dport=32123) / data)
      input_pkt = (IpType(src=remoteaddr, dst=myaddr) /
                   scapy.UDP(sport=4500, dport=encap_port) /
                   inner_pkt)

    # input_pkt.show2()
    self.ReceivePacketOn(netid, input_pkt)

    sainfo = self.xfrm.FindSaInfo(TEST_SPI)
    self.assertEqual(1, sainfo.curlft.packets)
    self.assertEqual(datalen + 8, sainfo.curlft.bytes)
    self.assertEqual(0, sainfo.stats.integrity_failed)

    # Uncomment for debugging.
    # subprocess.call("ip -s xfrm state".split())

    encap_sock.close()
    s.close()

  def testIPv4UDPEncapRecvTransport(self):
    self._CheckUDPEncapRecv(4, xfrm.XFRM_MODE_TRANSPORT)

  def testIPv4UDPEncapRecvTunnel(self):
    self._CheckUDPEncapRecv(4, xfrm.XFRM_MODE_TUNNEL)

  # IPv6 UDP encap is broken between:
  # 4db4075f92af ("esp6: fix check on ipv6_skip_exthdr's return value") and
  # 5f9c55c8066b ("ipv6: check return value of ipv6_skip_exthdr")
  @unittest.skipUnless(net_test.KernelAtLeast([(5, 10, 108), (5, 15, 31)]),
                       reason="Unsupported or broken on current kernel")
  def testIPv6UDPEncapRecvTransport(self):
    self._CheckUDPEncapRecv(6, xfrm.XFRM_MODE_TRANSPORT)

  @unittest.skipUnless(net_test.KernelAtLeast([(5, 10, 108), (5, 15, 31)]),
                       reason="Unsupported or broken on current kernel")
  def testIPv6UDPEncapRecvTunnel(self):
    self._CheckUDPEncapRecv(6, xfrm.XFRM_MODE_TUNNEL)

  def testAllocSpecificSpi(self):
    spi = 0xABCD
    new_sa = self.xfrm.AllocSpi("::", IPPROTO_ESP, spi, spi)
    self.assertEqual(spi, new_sa.id.spi)

  def testAllocSpecificSpiUnavailable(self):
    """Attempt to allocate the same SPI twice."""
    spi = 0xABCD
    new_sa = self.xfrm.AllocSpi("::", IPPROTO_ESP, spi, spi)
    self.assertEqual(spi, new_sa.id.spi)
    with self.assertRaisesErrno(ENOENT):
      new_sa = self.xfrm.AllocSpi("::", IPPROTO_ESP, spi, spi)

  def testAllocRangeSpi(self):
    start, end = 0xABCD0, 0xABCDF
    new_sa = self.xfrm.AllocSpi("::", IPPROTO_ESP, start, end)
    spi = new_sa.id.spi
    self.assertGreaterEqual(spi, start)
    self.assertLessEqual(spi, end)

  def testAllocRangeSpiUnavailable(self):
    """Attempt to allocate N+1 SPIs from a range of size N."""
    start, end = 0xABCD0, 0xABCDF
    range_size = end - start + 1
    spis = set()
    # Assert that allocating SPI fails when none are available.
    with self.assertRaisesErrno(ENOENT):
      # Allocating range_size + 1 SPIs is guaranteed to fail.  Due to the way
      # kernel picks random SPIs, this has a high probability of failing before
      # reaching that limit.
      for i in range(range_size + 1):
        new_sa = self.xfrm.AllocSpi("::", IPPROTO_ESP, start, end)
        spi = new_sa.id.spi
        self.assertNotIn(spi, spis)
        spis.add(spi)

  def testSocketPolicyDstCacheV6(self):
    self._TestSocketPolicyDstCache(6)

  def testSocketPolicyDstCacheV4(self):
    self._TestSocketPolicyDstCache(4)

  def _TestSocketPolicyDstCache(self, version):
    """Test that destination cache is cleared with socket policy.

    This relies on the fact that connect() on a UDP socket populates the
    destination cache.
    """

    # Create UDP socket.
    family = net_test.GetAddressFamily(version)
    netid = self.RandomNetid()
    s = socket(family, SOCK_DGRAM, 0)
    self.SelectInterface(s, netid, "mark")

    # Populate the socket's destination cache.
    remote = self.GetRemoteAddress(version)
    s.connect((remote, 53))

    # Apply a policy to the socket. Should clear dst cache.
    reqid = 123
    xfrm_base.ApplySocketPolicy(s, family, xfrm.XFRM_POLICY_OUT,
                                TEST_SPI, reqid, None)

    # Policy with no matching SA should result in EAGAIN. If destination cache
    # failed to clear, then the UDP packet will be sent normally.
    with self.assertRaisesErrno(EAGAIN):
      s.send(net_test.UDP_PAYLOAD)
    self.ExpectNoPacketsOn(netid, "Packet not blocked by policy")
    s.close()

  def _CheckNullEncryptionTunnelMode(self, version):
    family = net_test.GetAddressFamily(version)
    netid = self.RandomNetid()
    local_addr = self.MyAddress(version, netid)
    remote_addr = self.GetRemoteAddress(version)

    # Borrow the address of another netId as the source address of the tunnel
    tun_local = self.MyAddress(version, self.RandomNetid(netid))
    # For generality, pick a tunnel endpoint that's not the address we
    # connect the socket to.
    tun_remote = TUNNEL_ENDPOINTS[version]

    # Output
    self.xfrm.AddSaInfo(
        tun_local, tun_remote, 0xABCD, xfrm.XFRM_MODE_TUNNEL, 123,
        xfrm_base._ALGO_CRYPT_NULL, xfrm_base._ALGO_AUTH_NULL,
        None, None, None, netid)
    # Input
    self.xfrm.AddSaInfo(
        tun_remote, tun_local, 0x9876, xfrm.XFRM_MODE_TUNNEL, 456,
        xfrm_base._ALGO_CRYPT_NULL, xfrm_base._ALGO_AUTH_NULL,
        None, None, None, None)

    sock = net_test.UDPSocket(family)
    self.SelectInterface(sock, netid, "mark")
    sock.bind((local_addr, 0))
    local_port = sock.getsockname()[1]
    remote_port = 5555

    xfrm_base.ApplySocketPolicy(
        sock, family, xfrm.XFRM_POLICY_OUT, 0xABCD, 123,
        (tun_local, tun_remote))
    xfrm_base.ApplySocketPolicy(
        sock, family, xfrm.XFRM_POLICY_IN, 0x9876, 456,
        (tun_remote, tun_local))

    # Create and receive an ESP packet.
    IpType = {4: scapy.IP, 6: scapy.IPv6}[version]
    input_pkt = (IpType(src=remote_addr, dst=local_addr) /
                 scapy.UDP(sport=remote_port, dport=local_port) /
                 b"input hello")
    input_pkt = IpType(bytes(input_pkt)) # Compute length, checksum.
    input_pkt = xfrm_base.EncryptPacketWithNull(input_pkt, 0x9876,
                                                1, (tun_remote, tun_local))

    self.ReceivePacketOn(netid, input_pkt)
    msg, addr = sock.recvfrom(1024)
    self.assertEqual(b"input hello", msg)
    self.assertEqual((remote_addr, remote_port), addr[:2])

    # Send and capture a packet.
    sock.sendto(b"output hello", (remote_addr, remote_port))
    packets = self.ReadAllPacketsOn(netid)
    self.assertEqual(1, len(packets))
    output_pkt = packets[0]
    output_pkt, esp_hdr = xfrm_base.DecryptPacketWithNull(output_pkt)
    self.assertEqual(output_pkt[scapy.UDP].len, len(b"output_hello") + 8)
    self.assertEqual(remote_addr, output_pkt.dst)
    self.assertEqual(remote_port, output_pkt[scapy.UDP].dport)
    # length of the payload plus the UDP header
    self.assertEqual(b"output hello", bytes(output_pkt[scapy.UDP].payload))
    self.assertEqual(0xABCD, esp_hdr.spi)
    sock.close()

  def testNullEncryptionTunnelMode(self):
    """Verify null encryption in tunnel mode.

    This test verifies both manual assembly and disassembly of UDP packets
    with ESP in IPsec tunnel mode.
    """
    for version in [4, 6]:
      self._CheckNullEncryptionTunnelMode(version)

  def _CheckNullEncryptionTransportMode(self, version):
    family = net_test.GetAddressFamily(version)
    netid = self.RandomNetid()
    local_addr = self.MyAddress(version, netid)
    remote_addr = self.GetRemoteAddress(version)

    # Output
    self.xfrm.AddSaInfo(
        local_addr, remote_addr, 0xABCD, xfrm.XFRM_MODE_TRANSPORT, 123,
        xfrm_base._ALGO_CRYPT_NULL, xfrm_base._ALGO_AUTH_NULL,
        None, None, None, None)
    # Input
    self.xfrm.AddSaInfo(
        remote_addr, local_addr, 0x9876, xfrm.XFRM_MODE_TRANSPORT, 456,
        xfrm_base._ALGO_CRYPT_NULL, xfrm_base._ALGO_AUTH_NULL,
        None, None, None, None)

    sock = net_test.UDPSocket(family)
    self.SelectInterface(sock, netid, "mark")
    sock.bind((local_addr, 0))
    local_port = sock.getsockname()[1]
    remote_port = 5555

    xfrm_base.ApplySocketPolicy(
        sock, family, xfrm.XFRM_POLICY_OUT, 0xABCD, 123, None)
    xfrm_base.ApplySocketPolicy(
        sock, family, xfrm.XFRM_POLICY_IN, 0x9876, 456, None)

    # Create and receive an ESP packet.
    IpType = {4: scapy.IP, 6: scapy.IPv6}[version]
    input_pkt = (IpType(src=remote_addr, dst=local_addr) /
                 scapy.UDP(sport=remote_port, dport=local_port) /
                 b"input hello")
    input_pkt = IpType(bytes(input_pkt)) # Compute length, checksum.
    input_pkt = xfrm_base.EncryptPacketWithNull(input_pkt, 0x9876, 1, None)

    self.ReceivePacketOn(netid, input_pkt)
    msg, addr = sock.recvfrom(1024)
    self.assertEqual(b"input hello", msg)
    self.assertEqual((remote_addr, remote_port), addr[:2])

    # Send and capture a packet.
    sock.sendto(b"output hello", (remote_addr, remote_port))
    packets = self.ReadAllPacketsOn(netid)
    self.assertEqual(1, len(packets))
    output_pkt = packets[0]
    output_pkt, esp_hdr = xfrm_base.DecryptPacketWithNull(output_pkt)
    # length of the payload plus the UDP header
    self.assertEqual(output_pkt[scapy.UDP].len, len(b"output_hello") + 8)
    self.assertEqual(remote_addr, output_pkt.dst)
    self.assertEqual(remote_port, output_pkt[scapy.UDP].dport)
    self.assertEqual(b"output hello", bytes(output_pkt[scapy.UDP].payload))
    self.assertEqual(0xABCD, esp_hdr.spi)
    sock.close()

  def testNullEncryptionTransportMode(self):
    """Verify null encryption in transport mode.

    This test verifies both manual assembly and disassembly of UDP packets
    with ESP in IPsec transport mode.
    """
    for version in [4, 6]:
      self._CheckNullEncryptionTransportMode(version)

  def _CheckGlobalPoliciesByMark(self, version):
    """Tests that global policies may differ by only the mark."""
    family = net_test.GetAddressFamily(version)
    sel = xfrm.EmptySelector(family)
    # Pick 2 arbitrary mark values.
    mark1 = xfrm.XfrmMark(mark=0xf00, mask=xfrm_base.MARK_MASK_ALL)
    mark2 = xfrm.XfrmMark(mark=0xf00d, mask=xfrm_base.MARK_MASK_ALL)
    # Create a global policy.
    policy = xfrm.UserPolicy(xfrm.XFRM_POLICY_OUT, sel)
    tmpl = xfrm.UserTemplate(AF_UNSPEC, 0xfeed, 0, None)
    # Create the policy with the first mark.
    self.xfrm.AddPolicyInfo(policy, tmpl, mark1)
    # Create the same policy but with the second (different) mark.
    self.xfrm.AddPolicyInfo(policy, tmpl, mark2)
    # Delete the policies individually
    self.xfrm.DeletePolicyInfo(sel, xfrm.XFRM_POLICY_OUT, mark1)
    self.xfrm.DeletePolicyInfo(sel, xfrm.XFRM_POLICY_OUT, mark2)

  def testGlobalPoliciesByMarkV4(self):
    self._CheckGlobalPoliciesByMark(4)

  def testGlobalPoliciesByMarkV6(self):
    self._CheckGlobalPoliciesByMark(6)

  def _CheckUpdatePolicy(self, version):
    """Tests that we can can update the template on a policy."""
    family = net_test.GetAddressFamily(version)
    tmpl1 = xfrm.UserTemplate(family, 0xdead, 0, None)
    tmpl2 = xfrm.UserTemplate(family, 0xbeef, 0, None)
    sel = xfrm.EmptySelector(family)
    policy = xfrm.UserPolicy(xfrm.XFRM_POLICY_OUT, sel)
    mark = xfrm.XfrmMark(mark=0xf00, mask=xfrm_base.MARK_MASK_ALL)

    def _CheckTemplateMatch(tmpl):
      """Dump the SPD and match a single template on a single policy."""
      dump = self.xfrm.DumpPolicyInfo()
      self.assertEqual(1, len(dump))
      _, attributes = dump[0]
      self.assertEqual(attributes['XFRMA_TMPL'], tmpl)

    # Create a new policy using update.
    self.xfrm.UpdatePolicyInfo(policy, tmpl1, mark, None)
    # NEWPOLICY will not update the existing policy. This checks both that
    # UPDPOLICY created a policy and that NEWPOLICY will not perform updates.
    _CheckTemplateMatch(tmpl1)
    with self.assertRaisesErrno(EEXIST):
      self.xfrm.AddPolicyInfo(policy, tmpl2, mark, None)
    # Update the policy using UPDPOLICY.
    self.xfrm.UpdatePolicyInfo(policy, tmpl2, mark, None)
    # There should only be one policy after update, and it should have the
    # updated template.
    _CheckTemplateMatch(tmpl2)

  def testUpdatePolicyV4(self):
    self._CheckUpdatePolicy(4)

  def testUpdatePolicyV6(self):
    self._CheckUpdatePolicy(6)

  def _CheckPolicyDifferByDirection(self,version):
    """Tests that policies can differ only by direction."""
    family = net_test.GetAddressFamily(version)
    tmpl = xfrm.UserTemplate(family, 0xdead, 0, None)
    sel = xfrm.EmptySelector(family)
    mark = xfrm.XfrmMark(mark=0xf00, mask=xfrm_base.MARK_MASK_ALL)
    policy = xfrm.UserPolicy(xfrm.XFRM_POLICY_OUT, sel)
    self.xfrm.AddPolicyInfo(policy, tmpl, mark)
    policy = xfrm.UserPolicy(xfrm.XFRM_POLICY_IN, sel)
    self.xfrm.AddPolicyInfo(policy, tmpl, mark)

  def testPolicyDifferByDirectionV4(self):
    self._CheckPolicyDifferByDirection(4)

  def testPolicyDifferByDirectionV6(self):
    self._CheckPolicyDifferByDirection(6)

class XfrmOutputMarkTest(xfrm_base.XfrmLazyTest):

  def _CheckTunnelModeOutputMark(self, version, tunsrc, mark, expected_netid):
    """Tests sending UDP packets to tunnel mode SAs with output marks.

    Opens a UDP socket and binds it to a random netid, then sets up tunnel mode
    SAs with an output_mark of mark and sets a socket policy to use the SA.
    Then checks that sending on those SAs sends a packet on expected_netid,
    or, if expected_netid is zero, checks that sending returns ENETUNREACH.

    Args:
      version: 4 or 6.
      tunsrc: A string, the source address of the tunnel.
      mark: An integer, the output_mark to set in the SA.
      expected_netid: An integer, the netid to expect the kernel to send the
          packet on. If None, expect that sendto will fail with ENETUNREACH.
    """
    # Open a UDP socket and bind it to a random netid.
    family = net_test.GetAddressFamily(version)
    s = socket(family, SOCK_DGRAM, 0)
    self.SelectInterface(s, self.RandomNetid(), "mark")

    # For generality, pick a tunnel endpoint that's not the address we
    # connect the socket to.
    tundst = TUNNEL_ENDPOINTS[version]
    tun_addrs = (tunsrc, tundst)

    # Create a tunnel mode SA and use XFRM_OUTPUT_MARK to bind it to netid.
    spi = TEST_SPI * mark
    reqid = 100 + spi
    self.xfrm.AddSaInfo(tunsrc, tundst, spi, xfrm.XFRM_MODE_TUNNEL, reqid,
                        xfrm_base._ALGO_CBC_AES_256, xfrm_base._ALGO_HMAC_SHA1,
                        None, None, None, mark)

    # Set a socket policy to use it.
    xfrm_base.ApplySocketPolicy(s, family, xfrm.XFRM_POLICY_OUT, spi, reqid,
                                tun_addrs)

    # Send a packet and check that we see it on the wire.
    remoteaddr = self.GetRemoteAddress(version)

    packetlen = xfrm_base.GetEspPacketLength(xfrm.XFRM_MODE_TUNNEL, version,
                                             False, net_test.UDP_PAYLOAD,
                                             xfrm_base._ALGO_HMAC_SHA1,
                                             xfrm_base._ALGO_CBC_AES_256)

    if expected_netid is not None:
      s.sendto(net_test.UDP_PAYLOAD, (remoteaddr, 53))
      self._ExpectEspPacketOn(expected_netid, spi, 1, packetlen, tunsrc, tundst)
    else:
      with self.assertRaisesErrno(ENETUNREACH):
        s.sendto(net_test.UDP_PAYLOAD, (remoteaddr, 53))

    s.close()

  def testTunnelModeOutputMarkIPv4(self):
    for netid in self.NETIDS:
      tunsrc = self.MyAddress(4, netid)
      self._CheckTunnelModeOutputMark(4, tunsrc, netid, netid)

  def testTunnelModeOutputMarkIPv6(self):
    for netid in self.NETIDS:
      tunsrc = self.MyAddress(6, netid)
      self._CheckTunnelModeOutputMark(6, tunsrc, netid, netid)

  def testTunnelModeOutputNoMarkIPv4(self):
    tunsrc = self.MyAddress(4, self.RandomNetid())
    self._CheckTunnelModeOutputMark(4, tunsrc, 0, None)

  def testTunnelModeOutputNoMarkIPv6(self):
    tunsrc = self.MyAddress(6, self.RandomNetid())
    self._CheckTunnelModeOutputMark(6, tunsrc, 0, None)

  def testTunnelModeOutputInvalidMarkIPv4(self):
    tunsrc = self.MyAddress(4, self.RandomNetid())
    self._CheckTunnelModeOutputMark(4, tunsrc, 9999, None)

  def testTunnelModeOutputInvalidMarkIPv6(self):
    tunsrc = self.MyAddress(6, self.RandomNetid())
    self._CheckTunnelModeOutputMark(6, tunsrc, 9999, None)

  def testTunnelModeOutputMarkAttributes(self):
    mark = 1234567
    self.xfrm.AddSaInfo(TEST_ADDR1, TUNNEL_ENDPOINTS[6], 0x1234,
                        xfrm.XFRM_MODE_TUNNEL, 100, xfrm_base._ALGO_CBC_AES_256,
                        xfrm_base._ALGO_HMAC_SHA1, None, None, None, mark)
    dump = self.xfrm.DumpSaInfo()
    self.assertEqual(1, len(dump))
    sainfo, attributes = dump[0]
    self.assertEqual(mark, attributes["XFRMA_OUTPUT_MARK"])

  def testInvalidAlgorithms(self):
    key = binascii.unhexlify("af442892cdcd0ef650e9c299f9a8436a")
    invalid_auth = (xfrm.XfrmAlgoAuth((b"invalid(algo)", 128, 96)), key)
    invalid_crypt = (xfrm.XfrmAlgo((b"invalid(algo)", 128)), key)
    with self.assertRaisesErrno(ENOSYS):
        self.xfrm.AddSaInfo(TEST_ADDR1, TEST_ADDR2, 0x1234,
            xfrm.XFRM_MODE_TRANSPORT, 0, xfrm_base._ALGO_CBC_AES_256,
            invalid_auth, None, None, None, 0)
    with self.assertRaisesErrno(ENOSYS):
        self.xfrm.AddSaInfo(TEST_ADDR1, TEST_ADDR2, 0x1234,
            xfrm.XFRM_MODE_TRANSPORT, 0, invalid_crypt,
            xfrm_base._ALGO_HMAC_SHA1, None, None, None, 0)

  def testUpdateSaAddMark(self):
    """Test that an embryonic SA can be updated to add a mark."""
    for version in [4, 6]:
      spi = 0xABCD
      # Test that an SA created with ALLOCSPI can be updated with the mark.
      new_sa = self.xfrm.AllocSpi(net_test.GetWildcardAddress(version),
                                  IPPROTO_ESP, spi, spi)
      mark = xfrm.ExactMatchMark(0xf00d)
      self.xfrm.AddSaInfo(net_test.GetWildcardAddress(version),
                          net_test.GetWildcardAddress(version),
                          spi, xfrm.XFRM_MODE_TUNNEL, 0,
                          xfrm_base._ALGO_CBC_AES_256,
                          xfrm_base._ALGO_HMAC_SHA1,
                          None, None, mark, 0, is_update=True)
      dump = self.xfrm.DumpSaInfo()
      self.assertEqual(1, len(dump)) # check that update updated
      sainfo, attributes = dump[0]
      self.assertEqual(mark, attributes["XFRMA_MARK"])
      self.xfrm.DeleteSaInfo(net_test.GetWildcardAddress(version),
                             spi, IPPROTO_ESP, mark)

  def getXfrmStat(self, statName):
    stateVal = 0
    with open(XFRM_STATS_PROCFILE, 'r') as f:
      for line in f:
          if statName in line:
            stateVal = int(line.split()[1])
            break
      f.close()
    return stateVal

  def testUpdateActiveSaMarks(self):
    """Test that the OUTPUT_MARK can be updated on an ACTIVE SA."""
    for version in [4, 6]:
      family = net_test.GetAddressFamily(version)
      netid = self.RandomNetid()
      remote = self.GetRemoteAddress(version)
      local = self.MyAddress(version, netid)
      s = socket(family, SOCK_DGRAM, 0)
      self.SelectInterface(s, netid, "mark")
      # Create a mark that we will apply to the policy and later the SA
      mark = xfrm.ExactMatchMark(netid)

      # Create a global policy that selects using the mark.
      sel = xfrm.EmptySelector(family)
      policy = xfrm.UserPolicy(xfrm.XFRM_POLICY_OUT, sel)
      tmpl = xfrm.UserTemplate(family, 0, 0, (local, remote))
      self.xfrm.AddPolicyInfo(policy, tmpl, mark)

      # Pull /proc/net/xfrm_stats for baseline
      outNoStateCount = self.getXfrmStat(XFRM_STATS_OUT_NO_STATES);

      # should increment XfrmOutNoStates
      s.sendto(net_test.UDP_PAYLOAD, (remote, 53))

      # Check to make sure XfrmOutNoStates is incremented by exactly 1
      self.assertEqual(outNoStateCount + 1,
                        self.getXfrmStat(XFRM_STATS_OUT_NO_STATES))

      length = xfrm_base.GetEspPacketLength(xfrm.XFRM_MODE_TUNNEL,
                                            version, False,
                                            net_test.UDP_PAYLOAD,
                                            xfrm_base._ALGO_HMAC_SHA1,
                                            xfrm_base._ALGO_CBC_AES_256)

      # Add a default SA with no mark that routes to nowhere.
      try:
          self.xfrm.AddSaInfo(local,
                              remote,
                              TEST_SPI, xfrm.XFRM_MODE_TUNNEL, 0,
                              xfrm_base._ALGO_CBC_AES_256,
                              xfrm_base._ALGO_HMAC_SHA1,
                              None, None, mark, 0, is_update=False)
      except IOError as e:
          self.assertEqual(EEXIST, e.errno, "SA exists")
          self.xfrm.AddSaInfo(local,
                              remote,
                              TEST_SPI, xfrm.XFRM_MODE_TUNNEL, 0,
                              xfrm_base._ALGO_CBC_AES_256,
                              xfrm_base._ALGO_HMAC_SHA1,
                              None, None, mark, 0, is_update=True)

      self.assertRaisesErrno(
          ENETUNREACH,
          s.sendto, net_test.UDP_PAYLOAD, (remote, 53))

      # Update the SA to route to a valid netid.
      self.xfrm.AddSaInfo(local,
                          remote,
                          TEST_SPI, xfrm.XFRM_MODE_TUNNEL, 0,
                          xfrm_base._ALGO_CBC_AES_256,
                          xfrm_base._ALGO_HMAC_SHA1,
                          None, None, mark, netid, is_update=True)

      # Now the payload routes to the updated netid.
      s.sendto(net_test.UDP_PAYLOAD, (remote, 53))
      self._ExpectEspPacketOn(netid, TEST_SPI, 1, length, None, None)

      # Get a new netid and reroute the packets to the new netid.
      reroute_netid = self.RandomNetid(netid)
      # Update the SA to change the output mark.
      self.xfrm.AddSaInfo(local,
                         remote,
                         TEST_SPI, xfrm.XFRM_MODE_TUNNEL, 0,
                         xfrm_base._ALGO_CBC_AES_256,
                         xfrm_base._ALGO_HMAC_SHA1,
                         None, None, mark, reroute_netid, is_update=True)

      s.sendto(net_test.UDP_PAYLOAD, (remote, 53))
      self._ExpectEspPacketOn(reroute_netid, TEST_SPI, 2, length, None, None)

      dump = self.xfrm.DumpSaInfo()

      self.assertEqual(1, len(dump)) # check that update updated
      sainfo, attributes = dump[0]
      self.assertEqual(reroute_netid, attributes["XFRMA_OUTPUT_MARK"])

      self.xfrm.DeleteSaInfo(remote, TEST_SPI, IPPROTO_ESP, mark)
      self.xfrm.DeletePolicyInfo(sel, xfrm.XFRM_POLICY_OUT, mark)

      s.close()

if __name__ == "__main__":
  unittest.main()<|MERGE_RESOLUTION|>--- conflicted
+++ resolved
@@ -54,7 +54,8 @@
 class XfrmFunctionalTest(xfrm_base.XfrmLazyTest):
 
   def assertIsUdpEncapEsp(self, packet, spi, seq, length):
-    self.assertEqual(IPPROTO_UDP, packet.proto)
+    protocol = packet.nh if packet.version == 6 else packet.proto
+    self.assertEqual(IPPROTO_UDP, protocol)
     udp_hdr = packet[scapy.UDP]
     self.assertEqual(4500, udp_hdr.dport)
     self.assertEqual(length, len(udp_hdr))
@@ -213,29 +214,31 @@
     self._TestSocketPolicy(5)
 
   # Sets up sockets and marks to correct netid
-  def _SetupUdpEncapSockets(self):
+  def _SetupUdpEncapSockets(self, version):
     netid = self.RandomNetid()
-    myaddr = self.MyAddress(4, netid)
-    remoteaddr = self.GetRemoteAddress(4)
+    myaddr = self.MyAddress(version, netid)
+    remoteaddr = self.GetRemoteAddress(version)
+    family = net_test.GetAddressFamily(version)
 
     # Reserve a port on which to receive UDP encapsulated packets. Sending
     # packets works without this (and potentially can send packets with a source
     # port belonging to another application), but receiving requires the port to
     # be bound and the encapsulation socket option enabled.
-    encap_sock = net_test.Socket(AF_INET, SOCK_DGRAM, 0)
+    encap_sock = net_test.Socket(family, SOCK_DGRAM, 0)
     encap_sock.bind((myaddr, 0))
     encap_port = encap_sock.getsockname()[1]
     encap_sock.setsockopt(IPPROTO_UDP, xfrm.UDP_ENCAP, xfrm.UDP_ENCAP_ESPINUDP)
 
     # Open a socket to send traffic.
-    s = socket(AF_INET, SOCK_DGRAM, 0)
+    # TODO: test with a different family than the encap socket.
+    s = socket(family, SOCK_DGRAM, 0)
     self.SelectInterface(s, netid, "mark")
     s.connect((remoteaddr, 53))
 
     return netid, myaddr, remoteaddr, encap_sock, encap_port, s
 
   # Sets up SAs and applies socket policy to given socket
-  def _SetupUdpEncapSaPair(self, myaddr, remoteaddr, in_spi, out_spi,
+  def _SetupUdpEncapSaPair(self, version, myaddr, remoteaddr, in_spi, out_spi,
                            encap_port, s, use_null_auth):
     in_reqid = 123
     out_reqid = 456
@@ -252,21 +255,22 @@
                      use_null_auth)
 
     # Apply socket policies to s.
-    xfrm_base.ApplySocketPolicy(s, AF_INET, xfrm.XFRM_POLICY_OUT, out_spi,
+    family = net_test.GetAddressFamily(version)
+    xfrm_base.ApplySocketPolicy(s, family, xfrm.XFRM_POLICY_OUT, out_spi,
                                 out_reqid, None)
 
     # TODO: why does this work without a per-socket policy applied?
     # The received  packet obviously matches an SA, but don't inbound packets
     # need to match a policy as well? (b/71541609)
-    xfrm_base.ApplySocketPolicy(s, AF_INET, xfrm.XFRM_POLICY_IN, in_spi,
+    xfrm_base.ApplySocketPolicy(s, family, xfrm.XFRM_POLICY_IN, in_spi,
                                 in_reqid, None)
 
     # Uncomment for debugging.
     # subprocess.call("ip xfrm state".split())
 
   # Check that packets can be sent and received.
-  def _VerifyUdpEncapSocket(self, netid, remoteaddr, myaddr, encap_port, sock,
-                           in_spi, out_spi, null_auth, seq_num):
+  def _VerifyUdpEncapSocket(self, version, netid, remoteaddr, myaddr, encap_port,
+                           sock, in_spi, out_spi, null_auth, seq_num):
     # Now send a packet.
     sock.sendto(net_test.UDP_PAYLOAD, (remoteaddr, 53))
     srcport = sock.getsockname()[1]
@@ -279,8 +283,8 @@
     auth_algo = (
         xfrm_base._ALGO_AUTH_NULL if null_auth else xfrm_base._ALGO_HMAC_SHA1)
     expected_len = xfrm_base.GetEspPacketLength(
-        xfrm.XFRM_MODE_TRANSPORT, 4, True, net_test.UDP_PAYLOAD, auth_algo,
-        xfrm_base._ALGO_CBC_AES_256)
+        xfrm.XFRM_MODE_TRANSPORT, version, True, net_test.UDP_PAYLOAD,
+        auth_algo, xfrm_base._ALGO_CBC_AES_256)
     self.assertIsUdpEncapEsp(packet, out_spi, seq_num, expected_len)
 
     # Now test the receive path. Because we don't know how to decrypt packets,
@@ -291,9 +295,10 @@
     # So the source and destination ports are swapped and the packet appears to
     # be sent from srcport to port 53. Open another socket on that port, and
     # apply the inbound policy to it.
-    twisted_socket = socket(AF_INET, SOCK_DGRAM, 0)
+    family = net_test.GetAddressFamily(version)
+    twisted_socket = socket(family, SOCK_DGRAM, 0)
     csocket.SetSocketTimeout(twisted_socket, 100)
-    twisted_socket.bind(("0.0.0.0", 53))
+    twisted_socket.bind((net_test.GetWildcardAddress(version), 53))
 
     # Save the payload of the packet so we can replay it back to ourselves, and
     # replace the SPI with our inbound SPI.
@@ -305,14 +310,10 @@
     start_integrity_failures = sainfo.stats.integrity_failed
 
     # Now play back the valid packet and check that we receive it.
-<<<<<<< HEAD
-    incoming = (scapy.IP(src=remoteaddr, dst=myaddr) /
-=======
     ip = {4: scapy.IP, 6: scapy.IPv6}[version]
     incoming = (ip(src=remoteaddr, dst=myaddr) /
->>>>>>> ea9c5f7d
                 scapy.UDP(sport=4500, dport=encap_port) / payload)
-    incoming = scapy.IP(bytes(incoming))
+    incoming = ip(bytes(incoming))
     self.ReceivePacketOn(netid, incoming)
 
     sainfo = self.xfrm.FindSaInfo(in_spi)
@@ -329,27 +330,27 @@
     else:
       data, src = twisted_socket.recvfrom(4096)
       self.assertEqual(net_test.UDP_PAYLOAD, data)
-      self.assertEqual((remoteaddr, srcport), src)
+      self.assertEqual((remoteaddr, srcport), src[:2])
       self.assertEqual(start_integrity_failures, sainfo.stats.integrity_failed)
 
     # Check that unencrypted packets on twisted_socket are not received.
     unencrypted = (
-        scapy.IP(src=remoteaddr, dst=myaddr) / scapy.UDP(
+        ip(src=remoteaddr, dst=myaddr) / scapy.UDP(
             sport=srcport, dport=53) / net_test.UDP_PAYLOAD)
     self.assertRaisesErrno(EAGAIN, twisted_socket.recv, 4096)
 
     twisted_socket.close()
 
-  def _RunEncapSocketPolicyTest(self, in_spi, out_spi, use_null_auth):
+  def _RunEncapSocketPolicyTest(self, version, in_spi, out_spi, use_null_auth):
     netid, myaddr, remoteaddr, encap_sock, encap_port, s = \
-        self._SetupUdpEncapSockets()
-
-    self._SetupUdpEncapSaPair(myaddr, remoteaddr, in_spi, out_spi, encap_port,
-                              s, use_null_auth)
+        self._SetupUdpEncapSockets(version)
+
+    self._SetupUdpEncapSaPair(version, myaddr, remoteaddr, in_spi, out_spi,
+                              encap_port, s, use_null_auth)
 
     # Check that UDP encap sockets work with socket policy and given SAs
-    self._VerifyUdpEncapSocket(netid, remoteaddr, myaddr, encap_port, s, in_spi,
-                               out_spi, use_null_auth, 1)
+    self._VerifyUdpEncapSocket(version, netid, remoteaddr, myaddr, encap_port,
+                               s, in_spi, out_spi, use_null_auth, 1)
     encap_sock.close()
     s.close()
 
@@ -358,16 +359,16 @@
     # Use the same SPI both inbound and outbound because this lets us receive
     # encrypted packets by simply replaying the packets the kernel sends
     # without having to disable authentication
-    self._RunEncapSocketPolicyTest(TEST_SPI, TEST_SPI, True)
+    self._RunEncapSocketPolicyTest(4, TEST_SPI, TEST_SPI, True)
 
   def testUdpEncapSameSpis(self):
-    self._RunEncapSocketPolicyTest(TEST_SPI, TEST_SPI, False)
+    self._RunEncapSocketPolicyTest(4, TEST_SPI, TEST_SPI, False)
 
   def testUdpEncapDifferentSpisNullAuth(self):
-    self._RunEncapSocketPolicyTest(TEST_SPI, TEST_SPI2, True)
+    self._RunEncapSocketPolicyTest(4, TEST_SPI, TEST_SPI2, True)
 
   def testUdpEncapDifferentSpis(self):
-    self._RunEncapSocketPolicyTest(TEST_SPI, TEST_SPI2, False)
+    self._RunEncapSocketPolicyTest(4, TEST_SPI, TEST_SPI2, False)
 
   def testUdpEncapRekey(self):
     # Select the two SPIs that will be used
@@ -376,31 +377,31 @@
 
     # Setup sockets
     netid, myaddr, remoteaddr, encap_sock, encap_port, s = \
-        self._SetupUdpEncapSockets()
+        self._SetupUdpEncapSockets(4)
 
     # The SAs must use null authentication, since we change SPIs on the fly
     # Without null authentication, this would result in an ESP authentication
     # error since the SPI is part of the authenticated section. The packet
     # would then be dropped
-    self._SetupUdpEncapSaPair(myaddr, remoteaddr, start_spi, start_spi,
+    self._SetupUdpEncapSaPair(4, myaddr, remoteaddr, start_spi, start_spi,
                               encap_port, s, True)
 
     # Check that UDP encap sockets work with socket policy and given SAs
-    self._VerifyUdpEncapSocket(netid, remoteaddr, myaddr, encap_port, s,
+    self._VerifyUdpEncapSocket(4, netid, remoteaddr, myaddr, encap_port, s,
                                start_spi, start_spi, True, 1)
 
     # Rekey this socket using the make-before-break paradigm. First we create
     # new SAs, update the per-socket policies, and only then remove the old SAs
     #
     # This allows us to switch to the new SA without breaking the outbound path.
-    self._SetupUdpEncapSaPair(myaddr, remoteaddr, rekey_spi, rekey_spi,
+    self._SetupUdpEncapSaPair(4, myaddr, remoteaddr, rekey_spi, rekey_spi,
                               encap_port, s, True)
 
     # Check that UDP encap socket works with updated socket policy, sending
     # using new SA, but receiving on both old and new SAs
-    self._VerifyUdpEncapSocket(netid, remoteaddr, myaddr, encap_port, s,
+    self._VerifyUdpEncapSocket(4, netid, remoteaddr, myaddr, encap_port, s,
                                rekey_spi, rekey_spi, True, 1)
-    self._VerifyUdpEncapSocket(netid, remoteaddr, myaddr, encap_port, s,
+    self._VerifyUdpEncapSocket(4, netid, remoteaddr, myaddr, encap_port, s,
                                start_spi, rekey_spi, True, 2)
 
     # Delete old SAs
@@ -408,7 +409,7 @@
     self.xfrm.DeleteSaInfo(myaddr, start_spi, IPPROTO_ESP)
 
     # Check that UDP encap socket works with updated socket policy and new SAs
-    self._VerifyUdpEncapSocket(netid, remoteaddr, myaddr, encap_port, s,
+    self._VerifyUdpEncapSocket(4, netid, remoteaddr, myaddr, encap_port, s,
                                rekey_spi, rekey_spi, True, 3)
     encap_sock.close()
     s.close()
